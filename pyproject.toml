--- conflicted
+++ resolved
@@ -19,13 +19,8 @@
 python = "^3.10"
 click = "^8.0.1"
 Expression = "^2.0.0"
-<<<<<<< HEAD
 pystac-client = "^0.3.3"
-types-requests = "^2.27.13"
-=======
-pystac-client = "^0.3.2"
 types-requests = "^2.27.24"
->>>>>>> ed3da22d
 
 [tool.poetry.dev-dependencies]
 pytest = "^7.1.1"
