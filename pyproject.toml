[tool.poetry]
name = "stac-api-benchmark"
version = "0.1.0"
description = "STAC API Benchmark"
authors = ["Phil Varner <pvarner@element84.com>"]
license = "Apache-2.0"
readme = "README.rst"
homepage = "https://github.com/philvarner/stac-api-benchmark"
repository = "https://github.com/philvarner/stac-api-benchmark"
documentation = "https://stac-api-benchmark.readthedocs.io"
classifiers = [
    "Development Status :: 1 - Planning",
]

[tool.poetry.urls]
Changelog = "https://github.com/philvarner/stac-api-benchmark/releases"

[tool.poetry.dependencies]
python = "^3.10"
click = "^8.1.3"
Expression = "^2.0.0"
pystac-client = "^0.3.3"
<<<<<<< HEAD
types-requests = "^2.27.25"
=======
aiohttp = {extras = ["speedups"], version = "^3.8.1"}
>>>>>>> 703d8adc

[tool.poetry.dev-dependencies]
pytest = "^7.1.2"
coverage = {extras = ["toml"], version = "^6.1"}
safety = "^1.10.3"
mypy = "^0.950"
typeguard = "^2.13.2"
xdoctest = {extras = ["colors"], version = "^1.0.0"}
sphinx = "^4.5.0"
sphinx-autobuild = ">=2021.3.14"
pre-commit = "^2.18.1"
flake8 = "^4.0.1"
black = ">=21.10b0"
flake8-bandit = "^3.0.0"
flake8-bugbear = "^22.4.25"
flake8-docstrings = "^1.6.0"
flake8-rst-docstrings = "^0.2.3"
pep8-naming = "^0.12.1"
darglint = "^1.8.1"
reorder-python-imports = "^3.1.0"
pre-commit-hooks = "^4.2.0"
sphinx-click = "^4.0.3"
Pygments = "^2.12.0"
pyupgrade = "^2.32.1"
furo = ">=2021.11.12"

[tool.poetry.scripts]
stac-api-benchmark = "stac_api_benchmark.__main__:main"

[tool.coverage.paths]
source = ["src", "*/site-packages"]
tests = ["tests", "*/tests"]

[tool.coverage.run]
branch = true
source = ["stac_api_benchmark", "tests"]

[tool.coverage.report]
show_missing = true
fail_under = 0 # todo: more tests

[tool.mypy]
strict = true
warn_unreachable = true
pretty = true
show_column_numbers = true
show_error_codes = true
show_error_context = true
ignore_missing_imports = true

[build-system]
requires = ["poetry-core>=1.0.0"]
build-backend = "poetry.core.masonry.api"<|MERGE_RESOLUTION|>--- conflicted
+++ resolved
@@ -20,11 +20,8 @@
 click = "^8.1.3"
 Expression = "^2.0.0"
 pystac-client = "^0.3.3"
-<<<<<<< HEAD
 types-requests = "^2.27.25"
-=======
 aiohttp = {extras = ["speedups"], version = "^3.8.1"}
->>>>>>> 703d8adc
 
 [tool.poetry.dev-dependencies]
 pytest = "^7.1.2"
